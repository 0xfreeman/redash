import moment from 'moment';
import debug from 'debug';
import Mustache from 'mustache';
import { each, zipObject, isEmpty, map, filter, includes, union, uniq, has } from 'lodash';

const logger = debug('redash:services:query');

function collectParams(parts) {
  let parameters = [];

  parts.forEach((part) => {
    if (part[0] === 'name' || part[0] === '&') {
      parameters.push(part[1]);
    } else if (part[0] === '#') {
      parameters = union(parameters, collectParams(part[4]));
    }
  });

  return parameters;
}

class Parameter {
  constructor(parameter) {
    this.title = parameter.title;
    this.name = parameter.name;
    this.type = parameter.type;
    this.value = parameter.value;
    this.global = parameter.global;
    this.enumOptions = parameter.enumOptions;
    this.queryId = parameter.queryId;
  }

  get ngModel() {
    if (this.type === 'date' || this.type === 'datetime-local' || this.type === 'datetime-with-seconds') {
      this.$$value = this.$$value || moment(this.value).toDate();
      return this.$$value;
    } else if (this.type === 'number') {
      this.$$value = this.$$value || parseInt(this.value, 10);
      return this.$$value;
    }

    return this.value;
  }

  set ngModel(value) {
    if (value && this.type === 'date') {
      this.value = moment(value).format('YYYY-MM-DD');
      this.$$value = moment(this.value).toDate();
    } else if (value && this.type === 'datetime-local') {
      this.value = moment(value).format('YYYY-MM-DD HH:mm');
      this.$$value = moment(this.value).toDate();
    } else if (value && this.type === 'datetime-with-seconds') {
      this.value = moment(value).format('YYYY-MM-DD HH:mm:ss');
      this.$$value = moment(this.value).toDate();
    } else {
      this.value = this.$$value = value;
    }
  }
}

class Parameters {
  constructor(query, queryString) {
    this.query = query;
    this.updateParameters();
    this.initFromQueryString(queryString);
  }

  parseQuery() {
    let parameters = [];
    try {
      const parts = Mustache.parse(this.query.query);
      parameters = uniq(collectParams(parts));
    } catch (e) {
      logger('Failed parsing parameters: ', e);
      // Return current parameters so we don't reset the list
      parameters = map(this.query.options.parameters, i => i.name);
    }
    return parameters;
  }

  updateParameters() {
    if (this.query.query === this.cachedQueryText) {
      return;
    }

    this.cachedQueryText = this.query.query;
    const parameterNames = this.parseQuery();

    this.query.options.parameters = this.query.options.parameters || [];

    const parametersMap = {};
    this.query.options.parameters.forEach((param) => {
      parametersMap[param.name] = param;
    });

    parameterNames.forEach((param) => {
      if (!has(parametersMap, param)) {
        this.query.options.parameters.push(new Parameter({
          title: param,
          name: param,
          type: 'text',
          value: null,
          global: false,
        }));
      }
    });

<<<<<<< HEAD
    const parameterExists = p => contains(parameterNames, p.name);
    this.query.options.parameters = this.query.options.parameters.filter(parameterExists).map(p => new Parameter(p));
=======
    const parameterExists = p => includes(parameterNames, p.name);
    this.query.options.parameters = this.query.options.parameters
      .filter(parameterExists)
      .map(p => new Parameter(p));
>>>>>>> 34c2292a
  }

  initFromQueryString(queryString) {
    this.get().forEach((param) => {
      const queryStringName = `p_${param.name}`;
      if (has(queryString, queryStringName)) {
        param.value = queryString[queryStringName];
      }
    });
  }

  get() {
    this.updateParameters();
    return this.query.options.parameters;
  }

  getMissing() {
    return map(filter(this.get(), p => p.value === null || p.value === ''), i => i.title);
  }

  isRequired() {
    return !isEmpty(this.get());
  }

  getValues() {
    const params = this.get();
    return zipObject(map(params, i => i.name), map(params, i => i.value));
  }
}

function QueryResource($resource, $http, $q, $location, currentUser, QueryResult) {
  class QueryResultError {
    constructor(errorMessage) {
      this.errorMessage = errorMessage;
    }

    getError() {
      return this.errorMessage;
    }

    toPromise() {
      return $q.reject(this.getError());
    }

    static getStatus() {
      return 'failed';
    }

    static getData() {
      return null;
    }

    static getLog() {
      return null;
    }

    static getChartData() {
      return null;
    }
  }

  const Query = $resource(
    'api/queries/:id',
    { id: '@id' },
    {
      recent: {
        method: 'get',
        isArray: true,
        url: 'api/queries/recent',
      },
      query: {
        isArray: false,
      },
      myQueries: {
        method: 'get',
        isArray: false,
        url: 'api/queries/my',
      },
      fork: {
        method: 'post',
        isArray: false,
        url: 'api/queries/:id/fork',
        params: { id: '@id' },
      },
      resultById: {
        method: 'get',
        isArray: false,
        url: 'api/queries/:id/results.json',
      },
      favorites: {
        method: 'get',
        isArray: false,
        url: 'api/queries/favorites',
      },
      favorite: {
        method: 'post',
        isArray: false,
        url: 'api/queries/:id/favorite',
        transformRequest: [() => ''], // body not needed
      },
      unfavorite: {
        method: 'delete',
        isArray: false,
        url: 'api/queries/:id/favorite',
        transformRequest: [() => ''], // body not needed
      },
    },
  );

  Query.newQuery = function newQuery() {
    return new Query({
      query: '',
      name: 'New Query',
      schedule: null,
      user: currentUser,
      options: {},
    });
  };

  Query.format = function formatQuery(syntax, query) {
    if (syntax === 'json') {
      try {
        const formatted = JSON.stringify(JSON.parse(query), ' ', 4);
        return $q.resolve(formatted);
      } catch (err) {
        return $q.reject(String(err));
      }
    } else if (syntax === 'sql') {
      return $http.post('api/queries/format', { query }).then(response => response.data.query);
    } else {
      return $q.reject('Query formatting is not supported for your data source syntax.');
    }
  };

  Query.prototype.getSourceLink = function getSourceLink() {
    return `/queries/${this.id}/source`;
  };

  Query.prototype.isNew = function isNew() {
    return this.id === undefined;
  };

  Query.prototype.hasDailySchedule = function hasDailySchedule() {
    return this.schedule && this.schedule.match(/\d\d:\d\d/) !== null;
  };

  Query.prototype.scheduleInLocalTime = function scheduleInLocalTime() {
    const parts = this.schedule.split(':');
    return moment
      .utc()
      .hour(parts[0])
      .minute(parts[1])
      .local()
      .format('HH:mm');
  };

  Query.prototype.hasResult = function hasResult() {
    return !!(this.latest_query_data || this.latest_query_data_id);
  };

  Query.prototype.paramsRequired = function paramsRequired() {
    return this.getParameters().isRequired();
  };

  Query.prototype.getQueryResult = function getQueryResult(maxAge) {
    if (!this.query) {
      return new QueryResultError("Can't execute empty query.");
    }
    let queryText = this.query;

    const parameters = this.getParameters();
    const missingParams = parameters.getMissing();

    if (missingParams.length > 0) {
      let paramsWord = 'parameter';
      let valuesWord = 'value';
      if (missingParams.length > 1) {
        paramsWord = 'parameters';
        valuesWord = 'values';
      }

      return new QueryResult({
        job: {
          error: `missing ${valuesWord} for ${missingParams.join(', ')} ${paramsWord}.`,
          status: 4,
        },
      });
    }

    if (parameters.isRequired()) {
      queryText = Mustache.render(queryText, parameters.getValues());

      // Need to clear latest results, to make sure we don't use results for different params.
      this.latest_query_data = null;
      this.latest_query_data_id = null;
    }

    if (this.latest_query_data && maxAge !== 0) {
      if (!this.queryResult) {
        this.queryResult = new QueryResult({
          query_result: this.latest_query_data,
        });
      }
    } else if (this.latest_query_data_id && maxAge !== 0) {
      if (!this.queryResult) {
        this.queryResult = QueryResult.getById(this.latest_query_data_id);
      }
    } else if (this.data_source_id) {
      this.queryResult = QueryResult.get(this.data_source_id, queryText, maxAge, this.id);
    } else {
      return new QueryResultError('Please select data source to run this query.');
    }

    return this.queryResult;
  };

  Query.prototype.getUrl = function getUrl(source, hash) {
    let url = `queries/${this.id}`;

    if (source) {
      url += '/source';
    }

    let params = '';
    if (this.getParameters().isRequired()) {
      each(this.getParameters().getValues(), (value, name) => {
        if (value === null) {
          return;
        }

        if (params !== '') {
          params += '&';
        }

        params += `p_${encodeURIComponent(name)}=${encodeURIComponent(value)}`;
      });
    }

    if (params !== '') {
      url += `?${params}`;
    }

    if (hash) {
      url += `#${hash}`;
    }

    return url;
  };

  Query.prototype.getQueryResultPromise = function getQueryResultPromise() {
    return this.getQueryResult().toPromise();
  };

  Query.prototype.getParameters = function getParameters() {
    if (!this.$parameters) {
      this.$parameters = new Parameters(this, $location.search());
    }

    return this.$parameters;
  };

  Query.prototype.getParametersDefs = function getParametersDefs() {
    return this.getParameters().get();
  };

  return Query;
}

export default function init(ngModule) {
  ngModule.factory('Query', QueryResource);
}<|MERGE_RESOLUTION|>--- conflicted
+++ resolved
@@ -1,17 +1,27 @@
-import moment from 'moment';
-import debug from 'debug';
-import Mustache from 'mustache';
-import { each, zipObject, isEmpty, map, filter, includes, union, uniq, has } from 'lodash';
-
-const logger = debug('redash:services:query');
+import moment from "moment";
+import debug from "debug";
+import Mustache from "mustache";
+import {
+  each,
+  zipObject,
+  isEmpty,
+  map,
+  filter,
+  includes,
+  union,
+  uniq,
+  has
+} from "lodash";
+
+const logger = debug("redash:services:query");
 
 function collectParams(parts) {
   let parameters = [];
 
-  parts.forEach((part) => {
-    if (part[0] === 'name' || part[0] === '&') {
+  parts.forEach(part => {
+    if (part[0] === "name" || part[0] === "&") {
       parameters.push(part[1]);
-    } else if (part[0] === '#') {
+    } else if (part[0] === "#") {
       parameters = union(parameters, collectParams(part[4]));
     }
   });
@@ -31,10 +41,14 @@
   }
 
   get ngModel() {
-    if (this.type === 'date' || this.type === 'datetime-local' || this.type === 'datetime-with-seconds') {
+    if (
+      this.type === "date" ||
+      this.type === "datetime-local" ||
+      this.type === "datetime-with-seconds"
+    ) {
       this.$$value = this.$$value || moment(this.value).toDate();
       return this.$$value;
-    } else if (this.type === 'number') {
+    } else if (this.type === "number") {
       this.$$value = this.$$value || parseInt(this.value, 10);
       return this.$$value;
     }
@@ -43,14 +57,14 @@
   }
 
   set ngModel(value) {
-    if (value && this.type === 'date') {
-      this.value = moment(value).format('YYYY-MM-DD');
+    if (value && this.type === "date") {
+      this.value = moment(value).format("YYYY-MM-DD");
       this.$$value = moment(this.value).toDate();
-    } else if (value && this.type === 'datetime-local') {
-      this.value = moment(value).format('YYYY-MM-DD HH:mm');
+    } else if (value && this.type === "datetime-local") {
+      this.value = moment(value).format("YYYY-MM-DD HH:mm");
       this.$$value = moment(this.value).toDate();
-    } else if (value && this.type === 'datetime-with-seconds') {
-      this.value = moment(value).format('YYYY-MM-DD HH:mm:ss');
+    } else if (value && this.type === "datetime-with-seconds") {
+      this.value = moment(value).format("YYYY-MM-DD HH:mm:ss");
       this.$$value = moment(this.value).toDate();
     } else {
       this.value = this.$$value = value;
@@ -71,7 +85,7 @@
       const parts = Mustache.parse(this.query.query);
       parameters = uniq(collectParams(parts));
     } catch (e) {
-      logger('Failed parsing parameters: ', e);
+      logger("Failed parsing parameters: ", e);
       // Return current parameters so we don't reset the list
       parameters = map(this.query.options.parameters, i => i.name);
     }
@@ -89,35 +103,32 @@
     this.query.options.parameters = this.query.options.parameters || [];
 
     const parametersMap = {};
-    this.query.options.parameters.forEach((param) => {
+    this.query.options.parameters.forEach(param => {
       parametersMap[param.name] = param;
     });
 
-    parameterNames.forEach((param) => {
+    parameterNames.forEach(param => {
       if (!has(parametersMap, param)) {
-        this.query.options.parameters.push(new Parameter({
-          title: param,
-          name: param,
-          type: 'text',
-          value: null,
-          global: false,
-        }));
+        this.query.options.parameters.push(
+          new Parameter({
+            title: param,
+            name: param,
+            type: "text",
+            value: null,
+            global: false
+          })
+        );
       }
     });
 
-<<<<<<< HEAD
-    const parameterExists = p => contains(parameterNames, p.name);
-    this.query.options.parameters = this.query.options.parameters.filter(parameterExists).map(p => new Parameter(p));
-=======
     const parameterExists = p => includes(parameterNames, p.name);
     this.query.options.parameters = this.query.options.parameters
       .filter(parameterExists)
       .map(p => new Parameter(p));
->>>>>>> 34c2292a
   }
 
   initFromQueryString(queryString) {
-    this.get().forEach((param) => {
+    this.get().forEach(param => {
       const queryStringName = `p_${param.name}`;
       if (has(queryString, queryStringName)) {
         param.value = queryString[queryStringName];
@@ -131,7 +142,10 @@
   }
 
   getMissing() {
-    return map(filter(this.get(), p => p.value === null || p.value === ''), i => i.title);
+    return map(
+      filter(this.get(), p => p.value === null || p.value === ""),
+      i => i.title
+    );
   }
 
   isRequired() {
@@ -144,7 +158,14 @@
   }
 }
 
-function QueryResource($resource, $http, $q, $location, currentUser, QueryResult) {
+function QueryResource(
+  $resource,
+  $http,
+  $q,
+  $location,
+  currentUser,
+  QueryResult
+) {
   class QueryResultError {
     constructor(errorMessage) {
       this.errorMessage = errorMessage;
@@ -159,7 +180,7 @@
     }
 
     static getStatus() {
-      return 'failed';
+      return "failed";
     }
 
     static getData() {
@@ -176,75 +197,79 @@
   }
 
   const Query = $resource(
-    'api/queries/:id',
-    { id: '@id' },
+    "api/queries/:id",
+    { id: "@id" },
     {
       recent: {
-        method: 'get',
+        method: "get",
         isArray: true,
-        url: 'api/queries/recent',
+        url: "api/queries/recent"
       },
       query: {
-        isArray: false,
+        isArray: false
       },
       myQueries: {
-        method: 'get',
-        isArray: false,
-        url: 'api/queries/my',
+        method: "get",
+        isArray: false,
+        url: "api/queries/my"
       },
       fork: {
-        method: 'post',
-        isArray: false,
-        url: 'api/queries/:id/fork',
-        params: { id: '@id' },
+        method: "post",
+        isArray: false,
+        url: "api/queries/:id/fork",
+        params: { id: "@id" }
       },
       resultById: {
-        method: 'get',
-        isArray: false,
-        url: 'api/queries/:id/results.json',
+        method: "get",
+        isArray: false,
+        url: "api/queries/:id/results.json"
       },
       favorites: {
-        method: 'get',
-        isArray: false,
-        url: 'api/queries/favorites',
+        method: "get",
+        isArray: false,
+        url: "api/queries/favorites"
       },
       favorite: {
-        method: 'post',
-        isArray: false,
-        url: 'api/queries/:id/favorite',
-        transformRequest: [() => ''], // body not needed
+        method: "post",
+        isArray: false,
+        url: "api/queries/:id/favorite",
+        transformRequest: [() => ""] // body not needed
       },
       unfavorite: {
-        method: 'delete',
-        isArray: false,
-        url: 'api/queries/:id/favorite',
-        transformRequest: [() => ''], // body not needed
-      },
-    },
+        method: "delete",
+        isArray: false,
+        url: "api/queries/:id/favorite",
+        transformRequest: [() => ""] // body not needed
+      }
+    }
   );
 
   Query.newQuery = function newQuery() {
     return new Query({
-      query: '',
-      name: 'New Query',
+      query: "",
+      name: "New Query",
       schedule: null,
       user: currentUser,
-      options: {},
+      options: {}
     });
   };
 
   Query.format = function formatQuery(syntax, query) {
-    if (syntax === 'json') {
+    if (syntax === "json") {
       try {
-        const formatted = JSON.stringify(JSON.parse(query), ' ', 4);
+        const formatted = JSON.stringify(JSON.parse(query), " ", 4);
         return $q.resolve(formatted);
       } catch (err) {
         return $q.reject(String(err));
       }
-    } else if (syntax === 'sql') {
-      return $http.post('api/queries/format', { query }).then(response => response.data.query);
+    } else if (syntax === "sql") {
+      return $http
+        .post("api/queries/format", { query })
+        .then(response => response.data.query);
     } else {
-      return $q.reject('Query formatting is not supported for your data source syntax.');
+      return $q.reject(
+        "Query formatting is not supported for your data source syntax."
+      );
     }
   };
 
@@ -261,13 +286,13 @@
   };
 
   Query.prototype.scheduleInLocalTime = function scheduleInLocalTime() {
-    const parts = this.schedule.split(':');
+    const parts = this.schedule.split(":");
     return moment
       .utc()
       .hour(parts[0])
       .minute(parts[1])
       .local()
-      .format('HH:mm');
+      .format("HH:mm");
   };
 
   Query.prototype.hasResult = function hasResult() {
@@ -288,18 +313,20 @@
     const missingParams = parameters.getMissing();
 
     if (missingParams.length > 0) {
-      let paramsWord = 'parameter';
-      let valuesWord = 'value';
+      let paramsWord = "parameter";
+      let valuesWord = "value";
       if (missingParams.length > 1) {
-        paramsWord = 'parameters';
-        valuesWord = 'values';
+        paramsWord = "parameters";
+        valuesWord = "values";
       }
 
       return new QueryResult({
         job: {
-          error: `missing ${valuesWord} for ${missingParams.join(', ')} ${paramsWord}.`,
-          status: 4,
-        },
+          error: `missing ${valuesWord} for ${missingParams.join(
+            ", "
+          )} ${paramsWord}.`,
+          status: 4
+        }
       });
     }
 
@@ -314,7 +341,7 @@
     if (this.latest_query_data && maxAge !== 0) {
       if (!this.queryResult) {
         this.queryResult = new QueryResult({
-          query_result: this.latest_query_data,
+          query_result: this.latest_query_data
         });
       }
     } else if (this.latest_query_data_id && maxAge !== 0) {
@@ -322,9 +349,16 @@
         this.queryResult = QueryResult.getById(this.latest_query_data_id);
       }
     } else if (this.data_source_id) {
-      this.queryResult = QueryResult.get(this.data_source_id, queryText, maxAge, this.id);
+      this.queryResult = QueryResult.get(
+        this.data_source_id,
+        queryText,
+        maxAge,
+        this.id
+      );
     } else {
-      return new QueryResultError('Please select data source to run this query.');
+      return new QueryResultError(
+        "Please select data source to run this query."
+      );
     }
 
     return this.queryResult;
@@ -334,25 +368,25 @@
     let url = `queries/${this.id}`;
 
     if (source) {
-      url += '/source';
-    }
-
-    let params = '';
+      url += "/source";
+    }
+
+    let params = "";
     if (this.getParameters().isRequired()) {
       each(this.getParameters().getValues(), (value, name) => {
         if (value === null) {
           return;
         }
 
-        if (params !== '') {
-          params += '&';
+        if (params !== "") {
+          params += "&";
         }
 
         params += `p_${encodeURIComponent(name)}=${encodeURIComponent(value)}`;
       });
     }
 
-    if (params !== '') {
+    if (params !== "") {
       url += `?${params}`;
     }
 
@@ -383,5 +417,5 @@
 }
 
 export default function init(ngModule) {
-  ngModule.factory('Query', QueryResource);
+  ngModule.factory("Query", QueryResource);
 }