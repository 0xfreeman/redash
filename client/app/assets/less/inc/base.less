--- conflicted
+++ resolved
@@ -1,258 +1,276 @@
-*, button, input, i, a {
-    -webkit-font-smoothing: antialiased;
+*,
+button,
+input,
+i,
+a {
+  -webkit-font-smoothing: antialiased;
 }
 
 *,
 *:active,
 *:hover {
-    outline: none !important;
-    -webkit-tap-highlight-color: rgba(0, 0, 0, 0) !important;
+  outline: none !important;
+  -webkit-tap-highlight-color: rgba(0, 0, 0, 0) !important;
 }
 
 html {
-    overflow-x: ~"hidden\0/";
-    -ms-overflow-style: auto;
-}
-
-html, body {
-    min-height: 100vh;
-}
-
+  overflow-x: ~"hidden\0/";
+  -ms-overflow-style: auto;
+}
+
+html,
 body {
-    padding-top: 0;
-    background: #F6F8F9;
-    font-family: @redash-font;
-    position: relative;
-
+  min-height: 100vh;
+}
+
+body {
+  padding-top: 0;
+  background: #f6f8f9;
+  font-family: @redash-font;
+  position: relative;
+
+  app-view {
+    padding-bottom: 15px;
+  }
+
+  &.headless {
     app-view {
-      padding-bottom: 15px;
-    }
-
-    &.headless {
-        app-view {
-          padding-top: 10px;
-          padding-bottom: 0;
-        }
-
-        .app-header-wrapper {
-            display: none;
-        }
-    }
+      padding-top: 10px;
+      padding-bottom: 0;
+    }
+
+    .app-header-wrapper {
+      display: none;
+    }
+  }
 }
 
 app-view {
-    min-height: 100vh;
-}
-
-app-view, #app-content {
-    display: flex;
-    flex-direction: column;
-    flex-grow: 1;
+  min-height: 100vh;
+}
+
+app-view,
+#app-content {
+  display: flex;
+  flex-direction: column;
+  flex-grow: 1;
 }
 
 strong {
-    font-weight: 500;
+  font-weight: 500;
 }
 
 #content {
-    position: relative;
-    padding-top: 30px;
-    padding-bottom: 30px;
-
-    @media (min-width: (@screen-sm-min + 1)) {
-        padding-right: 15px;
-        padding-left: 15px;
-    }
-
-    @media (min-width: (@screen-lg-min + 80px)) {
-        margin-left: @sidebar-left-width;
-    }
-
-    @media (min-width: @screen-sm-min) and (max-width: (@screen-md-max + 80px)) {
-        margin-left: @sidebar-left-mid-width;
-    }
-
-    @media (max-width: (@screen-sm-min)) {
-        margin-left: 0;
-    }
+  position: relative;
+  padding-top: 30px;
+  padding-bottom: 30px;
+
+  @media (min-width: (@screen-sm-min + 1)) {
+    padding-right: 15px;
+    padding-left: 15px;
+  }
+
+  @media (min-width: (@screen-lg-min + 80px)) {
+    margin-left: @sidebar-left-width;
+  }
+
+  @media (min-width: @screen-sm-min) and (max-width: (@screen-md-max + 80px)) {
+    margin-left: @sidebar-left-mid-width;
+  }
+
+  @media (max-width: (@screen-sm-min)) {
+    margin-left: 0;
+  }
 }
 
 .container {
-    &.c-boxed {
-        max-width: @boxed-width;
-    }
+  &.c-boxed {
+    max-width: @boxed-width;
+  }
 }
 
 // Fixed width layout for specific pages
 @media (min-width: 768px) {
-    .settings-screen, .home-page, page-dashboard-list, page-queries-list, page-alerts-list, alert-page, queries-search-results-page, .fixed-container {
-        .container {
-            width: 750px;
-        }
-    }
+  .settings-screen,
+  .home-page,
+  page-dashboard-list,
+  page-queries-list,
+  page-alerts-list,
+  alert-page,
+  queries-search-results-page,
+  .fixed-container {
+    .container {
+      width: 750px;
+    }
+  }
 }
 
 @media (min-width: 992px) {
-    .settings-screen, .home-page, page-dashboard-list, page-queries-list, page-alerts-list, alert-page, queries-search-results-page, .fixed-container {
-        .container {
-            width: 970px;
-        }
-    }
+  .settings-screen,
+  .home-page,
+  page-dashboard-list,
+  page-queries-list,
+  page-alerts-list,
+  alert-page,
+  queries-search-results-page,
+  .fixed-container {
+    .container {
+      width: 970px;
+    }
+  }
 }
 
 @media (min-width: 1200px) {
-    .settings-screen, .home-page, page-dashboard-list, page-queries-list, page-alerts-list, alert-page, queries-search-results-page, .fixed-container {
-        .container {
-            width: 1170px;
-        }
-    }
+  .settings-screen,
+  .home-page,
+  page-dashboard-list,
+  page-queries-list,
+  page-alerts-list,
+  alert-page,
+  queries-search-results-page,
+  .fixed-container {
+    .container {
+      width: 1170px;
+    }
+  }
 }
 
 .scrollbox {
-    overflow: auto;
-    position: relative;
+  overflow: auto;
+  position: relative;
 }
 
 .clickable {
-    cursor: pointer;
+  cursor: pointer;
 }
 
 .resize-vertical {
-    resize: vertical !important;
-    transition: height 0s !important;
+  resize: vertical !important;
+  transition: height 0s !important;
 }
 .resize-horizontal {
-    resize: horizontal !important;
-    transition: width 0s !important;
+  resize: horizontal !important;
+  transition: width 0s !important;
 }
 .resize-both,
 .resize-vertical.resize-horizontal {
-    resize: both !important;
-    transition: height 0s, width 0s !important;
+  resize: both !important;
+  transition: height 0s, width 0s !important;
 }
 
 .bg-ace {
-    background-color: fade(@redash-gray, 12%) !important;
+  background-color: fade(@redash-gray, 12%) !important;
 }
 
 // resizeable
-.rg-top span, .rg-bottom span {
-    height: 3px;
-    border-color: #b1c1ce; // TODO: variable
+.rg-top span,
+.rg-bottom span {
+  height: 3px;
+  border-color: #b1c1ce; // TODO: variable
 }
 
 .rg-bottom {
-    bottom: 15px;
-
-    span {
-        margin: 1.5px 0 0 -10px;
-    }
+  bottom: 15px;
+
+  span {
+    margin: 1.5px 0 0 -10px;
+  }
 }
 
 // Plotly
 text.slicetext {
-    text-shadow: 1px 1px 5px #333;
+  text-shadow: 1px 1px 5px #333;
 }
 
 // markdown
 .markdown strong {
-    font-weight: bold;
+  font-weight: bold;
 }
 
 .markdown img {
-    max-width: 100%;
-}
-
-.dropdown-menu > li > a:hover, .dropdown-menu > li > a:focus {
-    background-color: fade(@redash-gray, 15%);
-    color: #111;
+  max-width: 100%;
+}
+
+.dropdown-menu > li > a:hover,
+.dropdown-menu > li > a:focus {
+  background-color: fade(@redash-gray, 15%);
+  color: #111;
 }
 
 .profile__image--sidebar {
-    border-radius: 100%;
-    margin-right: 3px;
-    margin-top: -2px;
+  border-radius: 100%;
+  margin-right: 3px;
+  margin-top: -2px;
 }
 
 .profile__image--settings {
-    border-radius: 100%;
+  border-radius: 100%;
 }
 
 .profile__image_thumb {
-    border-radius: 100%;
-    margin-right: 3px;
-    margin-top: -2px;
-    width: 20px;
-    height: 20px;
-}
-
+  border-radius: 100%;
+  margin-right: 3px;
+  margin-top: -2px;
+  width: 20px;
+  height: 20px;
+}
 
 // Error state
 .error-state {
-    display: flex;
-    flex-direction: column;
-    justify-content: flex-start;
-    text-align: center;
-    margin-top: 25vh;
-    padding: 35px;
-    font-size: 14px;
-    line-height: 21px;
-
-    .error-state__icon {
-        .zmdi {
-            font-size: 64px;
-            color: @redash-gray;
-        }
-    }
-
-    @media (max-width: 767px) {
-        margin-top: 10vh;
-    }
+  display: flex;
+  flex-direction: column;
+  justify-content: flex-start;
+  text-align: center;
+  margin-top: 25vh;
+  padding: 35px;
+  font-size: 14px;
+  line-height: 21px;
+
+  .error-state__icon {
+    .zmdi {
+      font-size: 64px;
+      color: @redash-gray;
+    }
+  }
+
+  @media (max-width: 767px) {
+    margin-top: 10vh;
+  }
 }
 
 .warning-icon-danger {
-    color: @red !important;
+  color: @red !important;
 }
 
 // page
-  .page-title {
-    display: flex;
-    align-items: center;
-
-    h3 {
-      margin-right: 5px !important;
-    }
-
-    .label {
-      margin-top: 3px;
-      display: inline-block;
-    }
-
-    .favorites-control {
-      font-size: 19px;
-      margin-right: 5px;
-    }
-<<<<<<< HEAD
-
-    @media (max-width: 767px) {
-      display: block;
-
-      favorites-control {
-        float: left;
-      }
-    }
-=======
->>>>>>> fd461945
-  }
-
-  .page-header-wrapper, .page-header--new {
-    h3 {
-      margin: 0.2em 0;
-      line-height: 1.3;
-      font-weight: 500;
-    }
-  }
-
-  .select-option-divider {
-    margin: 10px 0 !important;
-  }+.page-title {
+  display: flex;
+  align-items: center;
+
+  h3 {
+    margin-right: 5px !important;
+  }
+
+  .label {
+    margin-top: 3px;
+    display: inline-block;
+  }
+
+  .favorites-control {
+    font-size: 19px;
+    margin-right: 5px;
+  }
+}
+
+.page-header-wrapper,
+.page-header--new {
+  h3 {
+    margin: 0.2em 0;
+    line-height: 1.3;
+    font-weight: 500;
+  }
+}
+
+.select-option-divider {
+  margin: 10px 0 !important;
+}