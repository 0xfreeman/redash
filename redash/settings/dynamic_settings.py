--- conflicted
+++ resolved
@@ -10,7 +10,6 @@
     return scheduled_time_limit if is_scheduled else adhoc_time_limit
 
 
-<<<<<<< HEAD
 def schedule_periodic_jobs(schedule):
     """Schedule any custom periodic jobs here. For example:
 
@@ -30,17 +29,8 @@
 
     for job in jobs:
         schedule(**job)
-=======
+
+
 # This provides the ability to override the way we store QueryResult's data column.
 # Reference implementation: redash.models.DBPersistence
 QueryResultPersistence = None
-
-# Provide any custom tasks you'd like to run periodically
-def custom_tasks():
-    return {
-        # 'key': {
-        #     'task': 'redash.task.example',
-        #     'schedule': timedelta(minutes=5)
-        # }
-    }
->>>>>>> 204447a9
